"""
Functions related to curve fitting (pyCRT.curveFitting)

This module implements the operations necessary to calculate the pCRT from the
average intensities array and the frame times array, namely fitting a
polynomial and two exponential curves on the data.
"""

from typing import Any, Callable, Generator, Optional, Sequence, Union

import numpy as np
from matplotlib import patches as mpatches
from matplotlib import pyplot as plt
from matplotlib.axes import Axes
from matplotlib.figure import Figure
from matplotlib.ticker import AutoLocator, AutoMinorLocator

from numpy.typing import NDArray

from .curveFitting import (
    calculateRelativeUncertainty,
    exponential,
    pCRTFromParameters,
    polynomial,
)

# Type aliases for commonly used types
# {{{
# Array of arbitraty size with float elements.
Array = NDArray[np.float_]

# Tuples of two numpy arrays, typically an array of the timestamp for each
# frame and an array of average intensities within a given ROI
ArrayTuple = tuple[Array, Array]

# Type for something that can be used as the parameters for some curve-fitting
# function
ParameterSequence = Union[Sequence[float], Array]

# The return type for functions that fit curves. The first element is the
# optimized parameters and the second their standard deviations
FitParametersTuple = tuple[ParameterSequence, ParameterSequence]

Real = Union[float, int, np.float_, np.int_]

# This accounts for the fact that np.int_ doesn't inherit from int
Integer = Union[int, np.int_]

FigAxTuple = tuple[Figure, Axes]
# }}}

# Constants
CHANNEL_INDICES_DICT = {"b": 0, "g": 1, "r": 2}


def plotAvgIntens(
    figAxTuple: FigAxTuple,
    timeScdsArr: Array,
    channelsAvgIntensArr: Array,
    channels: Optional[str] = None,
    **kwargs: Any,
) -> None:
    # {{{
    # {{{
    """
    Plots the average intensities array on the given mpl.Figure and mpl.Axes
    tuple. This can plot a set of channels or all three, depending on
    channelsAvgIntensArr's
    dimentions and the channels argument.

    Parameters
    ----------
    figAxTuple : tuple of mpl.Figure and mpl.Axes respectively
        The figure and axes on which to plot. In practice this function only
        utilizes
        the Axes instance, not the Figure.

    timeScdsArr, channelsAvgIntensArr : np.ndarray
        The arrays of seconds and average intensities corresponding to each
        frame, respectively. This is typically the output of
        videoReading.readVideo.

    channels : str or None, default=None
        Which channels to plot, and also used to set the color of each line in
        the plot and its label. Should be a string with some combination of
        "r", "g" and "b". If it is None and channelsAvgIntensArr is
        one-dimensional, then it'll plot that channel in gray, and if
        channelsAvgIntensArr is not one-dimensional, then channels will be set
        as "bgr".

    **kwargs: dict of Any
        The keyword arguments that may be passed to mpl.Axes.plot.
    """
    # }}}

    _, ax = figAxTuple
    ax.tick_params(axis='both', labelsize=16)

    plotOptions = kwargs.get("plotOptions", None)
    legendOptions = kwargs.get("legendOptions", None)
    if plotOptions is None:
        plotOptions = {}
    if legendOptions is None:
        legendOptions = {}

    if channels is None:
        if len(channelsAvgIntensArr.shape) == 1:  # a single channel
            ax.plot(
                timeScdsArr,
                channelsAvgIntensArr,
                color="grey",
                label="Channel",
                **plotOptions,
            )
        else:
            plotAvgIntens(
                figAxTuple, timeScdsArr, channelsAvgIntensArr, channels="bgr"
            )
    else:
        channels = channels.strip().lower()
        if len(channels) == 1:
            ax.plot(
                timeScdsArr,
                channelsAvgIntensArr,
                color=channels,
                label=f"Channel {channels.upper()}",
                **plotOptions,
            )
        else:
            for channel in channels.strip().lower():
                ax.plot(
                    timeScdsArr,
                    channelsAvgIntensArr[:, CHANNEL_INDICES_DICT[channel]],
                    color=channel,
                    label=f"Channel {channel.upper()}",
                    **plotOptions,
                )
    ax.legend(**legendOptions)


# }}}


def liveAvgIntensPlot(
    numPoints: int = 199, figSizePx: tuple[int, int] = (480, 300)
) -> Generator[None, ArrayTuple, None]:
    # {{{
    fig, ax = makeFigAxes(
        ("Time (normalized)", "Average Intensities (a.u.)"),
        figSizePx=figSizePx,
    )

    timeScdsArr = np.linspace(0.0, 1.0, numPoints)
    channelsAvgIntensArr = np.array([[0, 0, 0]] * numPoints)

    bLine = ax.plot(
        timeScdsArr, channelsAvgIntensArr[:, 0], "b", label="Channel 0"
    )[0]
    gLine = ax.plot(
        timeScdsArr, channelsAvgIntensArr[:, 1], "g", label="Channel 1"
    )[0]
    rLine = ax.plot(
        timeScdsArr, channelsAvgIntensArr[:, 2], "r", label="Channel 2"
    )[0]
    ax.set_ylim(0, 255)
    ax.legend()

    fig.canvas.draw()
    axbackground = fig.canvas.copy_from_bbox(ax.bbox)
    plt.show(block=False)

    while True:
        _, channelsAvgIntens = yield

        channelsAvgIntensArr[1:] = channelsAvgIntensArr[:-1]
        channelsAvgIntensArr[0] = channelsAvgIntens
        bLine.set_data(timeScdsArr, channelsAvgIntensArr[:, 0])
        gLine.set_data(timeScdsArr, channelsAvgIntensArr[:, 1])
        rLine.set_data(timeScdsArr, channelsAvgIntensArr[:, 2])

        fig.canvas.restore_region(axbackground)
        ax.draw_artist(bLine)
        ax.draw_artist(gLine)
        ax.draw_artist(rLine)
        fig.canvas.blit(ax.bbox)
        fig.canvas.flush_events()


# }}}


def plotFunction(
    figAxTuple: FigAxTuple,
    timeScdsArr: Array,
    func: Callable[..., Array],
    funcParams: ParameterSequence,
    **kwargs: Any,
) -> None:
    # {{{
    # {{{
    """
    Applies the given function with the given parameters over timeScdsArr and
    plots the resulting array as the Y axis.

    Parameters
    ----------
    figAxTuple : tuple of mpl.Figure and mpl.Axes respectively
        The figure and axes on which to plot. In practice this function only
        utilizes the Axes instance, not the Figure.

    timeScdsArr : np.ndarray
        The array of seconds corresponding to each frame. This is typically the
        first output of videoReading.readVideo

    func : callable that returns a np.ndarray
        The function that will be applied to timeScdsArr with funcParams as its
        parameters. This is typically the polynomial or exponential functions
        from curveFitting.

    funcParams : sequence of float
        This sequence will be unpacked and used as func's positional arguments.
        Again, see curveFitting.exponential or curveFitting.polynomial for an
        example.

    **kwargs: dict of Any
        The keyword arguments that may be passed to mpl.Axes.plot.
    """
    # }}}
    _, ax = figAxTuple

    funcY = func(timeScdsArr, *funcParams)

    plotOptions = kwargs.get("plotOptions", None)
    legendOptions = kwargs.get("legendOptions", None)
    if plotOptions is None:
        plotOptions = {"label": f"{func.__name__}", "ls": "--"}
    if legendOptions is None:
        legendOptions = {}
    ax.plot(timeScdsArr, funcY, **plotOptions)
    ax.legend(**legendOptions)


# }}}


def plotPCRT(
    figAxTuple: FigAxTuple,
    timeScdsArr: Array,
    pCRTParams: ParameterSequence,
    criticalTime: Optional[float] = None,
    **kwargs: Any,
) -> None:
    # {{{
    """
    Basically a special case of curveFitting.plotFunction that specifically
    plots an exponential function with the given parameters, and a vertical
    line on timeScdsArr[maxDiv] (the critical time 'tc'), and sets the line's
    legend to be about pCRT. See the documentation the aforementioned function
    for more information.
    """
    _, ax = figAxTuple

    funcY = exponential(timeScdsArr, *pCRTParams)

    plotOptions = kwargs.get("plotOptions", None)
    legendOptions = kwargs.get("legendOptions", None)
    if plotOptions is None:
        plotOptions = {"label": "pCRT Exp", "color": "cyan"}
    if legendOptions is None:
        legendOptions = {}
    ax.plot(timeScdsArr, funcY, **plotOptions)

    if criticalTime is not None:
        ax.axvline(criticalTime, label=f"tc={criticalTime:.3g}", c="k", ls=":")

    ax.legend(**legendOptions)


# }}}


def addTextToLabel(ax: Axes, text: str, **kwargs: Any) -> None:
    # {{{
    """Adds some text to the axes' legend and redraws the legend."""

    handles, _ = ax.get_legend_handles_labels()
    handles.append(mpatches.Patch(color="none", label=text))
    ax.legend(handles=handles, **kwargs)


# }}}


def makeFigAxes(
    axisLabels: tuple[str, str],
    figTitle: Optional[str] = None,
    figSizePx: tuple[int, int] = (960, 600),
    dpi: Real = 100,
) -> FigAxTuple:
    # {{{
    # {{{
    """
    Creates and formats the figure and axes. To be used with plotFunction,
    plotPCRT and plotAvgIntens.

    Parameters
    ----------
    axisLabels : tuple of str
        The labels for the X and Y axis respectively.

    figTitle : str or None, default=None
        Self explanatory. If None, the figure will just have no title.

    figSizePx : tuple of int, default=(960, 600)
        Figure dimensions in pixels. More adequate for primarily digital
        figures than matplotlib's default of specifying everything in inches.

    dpi : real number, default=100
        The figure's resolution in pixels per inch.

    Returns
    -------
    fig : plt.Figure

    ax : plt.Axes
    """
    # }}}

    xlabel, ylabel = axisLabels

    fig, ax = plt.subplots(
        constrained_layout=True,
        dpi=dpi,
        figsize=tuple(dim / dpi for dim in figSizePx),
    )

    ax.set_xlabel(xlabel)
    ax.set_ylabel(ylabel)
    ax.autoscale(enable=True, axis="x", tight=True)

    ax.xaxis.set_major_locator(AutoLocator())
    ax.xaxis.set_minor_locator(AutoMinorLocator())

    fig.suptitle(figTitle)

    return fig, ax


# }}}


def makeAvgIntensPlot(
    timeScdsArr: Array,
    channelsAvgIntensArr: Array,
) -> FigAxTuple:
    # {{{

    """
    Creates and formats a plot for the average intensities of all channels over
    all the capture's duration, and returns the Figure and Axes tuple. Not much
    to see here, check out makeFigAxes and plotAvgIntens for more information.
    """

    fig, ax = makeFigAxes(
        ("Time (s)", "Average intensities (u.a.)"),
        "Channel average intensities",
    )

    plotAvgIntens(
        (fig, ax),
        timeScdsArr,
        channelsAvgIntensArr,
    )

    return fig, ax


# }}}


def makePCRTPlot(
    timeScdsArr: Array,
    avgIntensArr: Array,
    funcParamsTuples: dict[str, FitParametersTuple],
    criticalTime: Optional[float] = None,
    channel: Optional[str] = None,
    funcOptions: Optional[dict[str, Any]] = None,
) -> FigAxTuple:
    # {{{
    # {{{
    """
    Creates and formats the plot for the exponential, polynomial and pCRT
    exponential functions applied over the array of a channel's intensities
    since the release of the compression on the skin.

    Parameters
    ----------
    timeScdsArr : np.ndarray
        The array of time instants since the release of the compression from
        the skin.

    avgIntenArr : np.ndarray
        The array of average intensities for the channel used for fitting the
        functions.

    funcParamsTuples : dict[str] of tuple
        The dictionary containing the polynomial, exponential and pCRT
        exponential functions' optimized parameters and their respective
        standard deviations. The keys should be 'exponential', 'polynomial' and
        'pCRT' respectively, and the values the tuples returned by
        scipy.optimize.curve_fit. See curveFitting.fitExponential or
        curveFitting.fitPolynomial for more information. If either the
        'polynomial' or 'exponential' keys are lacking, these functions just
        won't be plotted, but the 'pCRT' key is requred.

    criticalTime : float or None, default=None
        The critical time. A vertical dashed line will be drawn to mark this
        instant. If None, no such line will be drawm.

    channel : str or None, default=None
        Which channel to use. This will only be used for the line's color and
        legend, as avgIntenArr is already expected to be of s single channel.
        If None, the legend will be unspecific and the line will be gray.

    funcOptions : dict[str] of any value, default=None
        Additional options that will be passed to the plotting functions
        (plotFunction and plotAvgIntens). The same key naming scheme as with
        the funcParamsTuples parameter is used, but with the addition of the
        optional 'intensities' key.


    Returns
    -------
    fig : matplotlib Figure
        The figure. It is 960x600 pixels by default.

    ax : matplotlib Axes
        The Axes, in which everything is plotted.

    """
    # }}}

    fig, ax = makeFigAxes(
        (
<<<<<<< HEAD
            "Time (s)",
            "Normalized hemoglobin pixel value",
=======
            "Time since release of compression (s)",
            "Average intensities (u.a.)",
>>>>>>> f9f76530
        ),
        "Average intensities and fitted functions",
    )

    if funcOptions is None:
        funcOptions = {}

    if expTuple := funcParamsTuples.get("exponential", None):
        plotFunction(
            (fig, ax),
            timeScdsArr,
            exponential,
            expTuple[0],
            **funcOptions.get("exponential", {}),
        )
    if polyTuple := funcParamsTuples.get("polynomial", None):
        plotFunction(
            (fig, ax),
            timeScdsArr,
            polynomial,
            polyTuple[0],
            **funcOptions.get("polynomial", {}),
        )

    pCRTTuple = funcParamsTuples["pCRT"]
    plotPCRT(
        (fig, ax),
        timeScdsArr,
        pCRTTuple[0],
        criticalTime,
        **funcOptions.get("pCRT", {}),
    )
    plotAvgIntens(
        (fig, ax),
        timeScdsArr,
        avgIntensArr,
        channel,
        **funcOptions.get("intensities", {}),
    )

    #pCRT, _ = pCRTFromParameters(pCRTTuple)
    pCRT, error = pCRTFromParameters(pCRTTuple)
    relativeUncertainty = calculateRelativeUncertainty(pCRTTuple)

    addTextToLabel(
        ax,
<<<<<<< HEAD
        f"pCRT={pCRT:.2f}±{error:.2f}%",
=======
        f"pCRT={pCRT:.2f}±{100*relativeUncertainty:.2f}%",
>>>>>>> f9f76530
        loc="upper right",
    )

    return fig, ax


# }}}


def figVisualizationFunctions(
    func: Callable[..., FigAxTuple],
) -> tuple[Callable[..., None], Callable[..., None]]:
    # {{{
    # {{{
    """
    Creates two functions for easily showing, saving the plot created by the
    'func' function, and closing the plot afterwards.

    Parameters
    ----------
    func: Callable
        The function that actually makes the plot the data. Can be any function
        that takes in any number of arguments and returns a tuple with
        mpl.Figure and mpl.Axes


    Returns
    -------
    showPlot(args, kwargs) : function
        Shows the plot created by func(args, kwargs) and formatted by
        makeFigAxes.

    saveFig(figPath: str, args, kwargs) : function
        Saves the plot created by func(args, kwargs) and formatted by
        makeFigAxes on the specified path.

    Notes
    -----
        This module defines four functions created through
        figVisualizationFactory: showAvgIntensPlot and saveAvgIntensPlot are
        wrappers for makeAvgIntensPlot, and showPCRTPlot and savePCRTPlot are
        wrappers for makePCRTPlot.
        .
    """
    # }}}

    def showPlot(*args, **kwargs) -> None:
        fig, _ = func(*args, **kwargs)
        plt.show()
        if not plt.isinteractive():
            plt.close(fig)

    def saveFig(figPath: str, *args, **kwargs) -> None:
        fig, _ = func(*args, **kwargs)
        plt.savefig(figPath)
        if not plt.isinteractive():
            plt.close(fig)

    return showPlot, saveFig


# }}}


showAvgIntensPlot, saveAvgIntensPlot = figVisualizationFunctions(
    makeAvgIntensPlot
)

showPCRTPlot, savePCRTPlot = figVisualizationFunctions(makePCRTPlot)<|MERGE_RESOLUTION|>--- conflicted
+++ resolved
@@ -14,7 +14,6 @@
 from matplotlib.axes import Axes
 from matplotlib.figure import Figure
 from matplotlib.ticker import AutoLocator, AutoMinorLocator
-
 from numpy.typing import NDArray
 
 from .curveFitting import (
@@ -94,7 +93,7 @@
     # }}}
 
     _, ax = figAxTuple
-    ax.tick_params(axis='both', labelsize=16)
+    ax.tick_params(axis="both", labelsize=16)
 
     plotOptions = kwargs.get("plotOptions", None)
     legendOptions = kwargs.get("legendOptions", None)
@@ -442,13 +441,8 @@
 
     fig, ax = makeFigAxes(
         (
-<<<<<<< HEAD
-            "Time (s)",
-            "Normalized hemoglobin pixel value",
-=======
             "Time since release of compression (s)",
             "Average intensities (u.a.)",
->>>>>>> f9f76530
         ),
         "Average intensities and fitted functions",
     )
@@ -489,17 +483,13 @@
         **funcOptions.get("intensities", {}),
     )
 
-    #pCRT, _ = pCRTFromParameters(pCRTTuple)
+    # pCRT, _ = pCRTFromParameters(pCRTTuple)
     pCRT, error = pCRTFromParameters(pCRTTuple)
     relativeUncertainty = calculateRelativeUncertainty(pCRTTuple)
 
     addTextToLabel(
         ax,
-<<<<<<< HEAD
-        f"pCRT={pCRT:.2f}±{error:.2f}%",
-=======
-        f"pCRT={pCRT:.2f}±{100*relativeUncertainty:.2f}%",
->>>>>>> f9f76530
+        f"pCRT={pCRT:.2f}±{error:.2f} {100*relativeUncertainty:.2f}%",
         loc="upper right",
     )
 
