--- conflicted
+++ resolved
@@ -80,11 +80,7 @@
     Representation of a pCRT measurement. Aside from the pCRT value itself, it
     also stores all the information that went into calculating the pCRT, as
     well as functions related to this calculation and storing the results in a
-<<<<<<< HEAD
-    file.  This class is meant to be the easiest way to use pyCRT.
-=======
     file. This class is meant to be the easiest way to use pyCRT.
->>>>>>> f9f76530
     """
 
     # Init methods{{{
