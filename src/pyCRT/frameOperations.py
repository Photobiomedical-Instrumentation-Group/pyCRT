--- conflicted
+++ resolved
@@ -101,7 +101,7 @@
 # }}}
 
 
-def calcAvgInten(frame: Array, roi: Optional[RoiType],gamma: float) -> Array:
+def calcAvgInten(frame: Array, roi: Optional[RoiType], gamma: float) -> Array:
     # {{{
     """
     Calculates the average channel intensity on the pixels inside the ROI.
@@ -113,32 +113,28 @@
         cv2.imread.
 
     roi : tuple of 4 ints, str or None
-<<<<<<< HEAD
-        The ROI. It can be a tuple of 4 ints, in which case the first two are the x and
-        y coordinates of the rectangle's top-left corner, and the other two are the
-        lengths of its sides. If not a tuple, the average will be computed over the
-        entire frame.
-    
-    gamma : float
-        A parameter represents the gamma correction value, which is used to adjust the
-      brightness of an image. This value is obtained by comparing the color intensity values 
-      from a standard color chart (a reference using Colorimeter) with the actual RGB values 
-      in the image. The goal is to correct for non-linearities in how colors are captured or displayed, 
-      ensuring that the output image accurately represents the original scene's colors.
-
-      def gamma_fit(x, a, b, c):
-        result = (a * x) ** b + c
-             return result
-             
-    Here, x represents the input pixel values, and a, b, and c are parameters
-    derived from the fitting process. The key component is b,
-    where 1/b gives us the gamma correction value. This value is used to correct the image's brightness and contrast.
-=======
         The ROI. It can be a tuple of 4 ints, in which case the first two are
         the x and y coordinates of the rectangle's top-left corner, and the
         other two are the lengths of its sides. If not a tuple, the average
         will be computed over the entire frame.
->>>>>>> 42970fc6
+
+    gamma : float
+        A parameter represents the gamma correction value, which is used to
+        adjust the brightness of an image. This value is obtained by comparing
+        the color intensity values from a standard color chart (a reference
+        using Colorimeter) with the actual RGB values in the image. The goal is
+        to correct for non-linearities in how colors are captured or displayed,
+        ensuring that the output image accurately represents the original
+        scene's colors.
+
+      def gamma_fit(x, a, b, c):
+        result = (a * x) ** b + c
+             return result
+
+    Here, x represents the input pixel values, and a, b, and c are parameters
+    derived from the fitting process. The key component is b, where 1/b gives
+    us the gamma correction value. This value is used to correct the image's
+    brightness and contrast.
 
     Returns
     -------
@@ -149,13 +145,12 @@
 
     croppedFrame = cropFrame(frame, roi)
     channelsAvgInten = cv.mean(croppedFrame)[:3]
-    
+
     # sem correção Gamma:
     channelsAvgIntenArray = np.array(channelsAvgInten)
-    
+
     # Correção gamma
     channelsAvgIntenCorrigido = (channelsAvgIntenArray / 255.0) ** gamma * 255
-    
 
     return channelsAvgIntenCorrigido
 
@@ -196,10 +191,10 @@
 # }}}
 
 
-def colorConvertFactory(to_space, from_space="bgr", to_f32bits=True):
+def colorConvertFactory(to_space, from_space="BGR", to_f32bits=True):
     # {{{
     cvAttrName = (
-        f"COLOR_{from_space.strip().upper()}2{to_space.strip().upper()}"
+        f"COLOR_{from_space.strip().upper()}2{to_space.strip()}"
     )
     cvAttr = getattr(cv, cvAttrName)
 
@@ -223,4 +218,7 @@
 bgrToHls = colorConvertFactory("HLS")
 bgrToHsv = colorConvertFactory("HSV")
 bgrToLab = colorConvertFactory("LAB")
+bgrToYuv = colorConvertFactory("YUV")
+bgrToLuv = colorConvertFactory("LUV")
+bgrToYCrCb = colorConvertFactory("YCrCb")
 bgrToGray = colorConvertFactory("GRAY")